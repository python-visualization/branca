--- conflicted
+++ resolved
@@ -1,9 +1,6 @@
 import os
-<<<<<<< HEAD
 from pathlib import Path
-=======
 import sys
->>>>>>> 4e89e88a
 
 from setuptools import setup
 
@@ -27,7 +24,24 @@
     return data_files
 
 
-<<<<<<< HEAD
+if sys.version_info < (3, 5):
+    error = """
+    branca 0.4+ supports Python 3.5 and above.
+    When using Python 2.7, please install branca 0.3.*.
+
+    See branca `README.rst` file for more information:
+
+    https://github.com/python-visualization/branca/blob/master/README.rst
+
+    Python {py} detected.
+
+    Try upgrading pip and retry.
+    """.format(
+        py=".".join([str(v) for v in sys.version_info[:3]])
+    )
+    print(error, file=sys.stderr)
+    sys.exit(1)
+
 pkg_data = {
     "": [
         "*.js",
@@ -41,33 +55,6 @@
     ]
 }
 pkgs = ["branca"]
-=======
-if sys.version_info < (3, 5):
-    error = """
-    branca 0.4+ supports Python 3.5 and above.
-    When using Python 2.7, please install branca 0.3.*.
-
-    See branca `README.rst` file for more information:
-
-    https://github.com/python-visualization/branca/blob/master/README.rst
-
-    Python {py} detected.
-
-    Try upgrading pip and retry.
-    """.format(py='.'.join([str(v) for v in sys.version_info[:3]]))
-    print(error, file=sys.stderr)
-    sys.exit(1)
-
-pkg_data = {'': ['*.js',
-                 'plugins/*.js',
-                 'plugins/*.html',
-                 'plugins/*.css',
-                 'plugins/*.tpl',
-                 'templates/*.html',
-                 'templates/*.js',
-                 'templates/*.txt']}
-pkgs = ['branca', ]
->>>>>>> 4e89e88a
 
 LICENSE = read("LICENSE.txt")
 long_description = "{}\n{}".format(read("README.rst"), read("CHANGES.txt"))
@@ -87,19 +74,11 @@
     url="https://github.com/python-visualization/branca",
     keywords="data visualization",
     classifiers=[
-<<<<<<< HEAD
-        "Programming Language :: Python :: 3",
+        "Programming Language :: Python :: 3.5",
         "Programming Language :: Python :: 3.6",
         "Programming Language :: Python :: 3.7",
         "License :: OSI Approved :: MIT License",
         "Development Status :: 5 - Production/Stable",
-=======
-        'Programming Language :: Python :: 3.5',
-        'Programming Language :: Python :: 3.6',
-        'Programming Language :: Python :: 3.7',
-        'License :: OSI Approved :: MIT License',
-        'Development Status :: 5 - Production/Stable'
->>>>>>> 4e89e88a
     ],
     packages=pkgs,
     package_data=pkg_data,
@@ -108,6 +87,6 @@
     tests_require=["pytest"],
     license=LICENSE,
     install_requires=install_requires,
-    python_requires='>=3.5',
+    python_requires=">=3.5",
     zip_safe=False,
 )
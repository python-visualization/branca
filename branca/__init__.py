<<<<<<< HEAD
=======
# -*- coding: utf-8 -*-

from __future__ import absolute_import
import sys

>>>>>>> 4e89e88a
import branca.colormap as colormap
import branca.element as element

from ._version import get_versions

__version__ = get_versions()["version"]
del get_versions

if sys.version_info < (3, 0):
    raise ImportError(
        """You are running branca {} on Python 2
    
    branca 0.4 and above are no longer compatible with Python 2, but somehow
    you got this version anyway. Make sure you have pip >= 9.0 to avoid this
    kind of issue, as well as setuptools >= 24.2:
    
     $ pip install pip setuptools --upgrade
    
    Your choices:
    
    - Upgrade to Python 3.
    
    - Install an older version of branca:
    
     $ pip install 'branca<0.4.0'
    
    """.format(__version__))  # noqa


__all__ = ["colormap", "element"]<|MERGE_RESOLUTION|>--- conflicted
+++ resolved
@@ -1,11 +1,5 @@
-<<<<<<< HEAD
-=======
-# -*- coding: utf-8 -*-
-
-from __future__ import absolute_import
 import sys
 
->>>>>>> 4e89e88a
 import branca.colormap as colormap
 import branca.element as element
 
@@ -32,7 +26,10 @@
     
      $ pip install 'branca<0.4.0'
     
-    """.format(__version__))  # noqa
+    """.format(
+            __version__
+        )
+    )  # noqa
 
 
 __all__ = ["colormap", "element"]
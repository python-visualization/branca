--- conflicted
+++ resolved
@@ -218,7 +218,7 @@
         '{% if kwargs.get("embedded",False) %}'
         '<style>{{this.get_code()}}</style>'
         '{% else %}'
-        '<link rel="stylesheet" href="{{this.url}}" />'
+        '<link rel="stylesheet" href="{{this.url}}"/>'
         '{% endif %}'
     )
 
@@ -230,17 +230,6 @@
         if download:
             self.get_code()
 
-<<<<<<< HEAD
-        self._template = Template(
-            '{% if kwargs.get("embedded",False) %}'
-            '<style>{{this.get_code()}}</style>'
-            '{% else %}'
-            '<link rel="stylesheet" href="{{this.url}}"/>'
-            '{% endif %}'
-            )
-
-=======
->>>>>>> 5077a4d7
 
 class Figure(Element):
     """Create a Figure object, to plot things into it.
